package libhyperstart

import (
	"syscall"

	hyperstartapi "github.com/hyperhq/runv/hyperstart/api/json"
)

type InfUpdateType uint64

const (
	AddInf InfUpdateType = 1 << iota
	DelInf
	AddIP
	SetMtu
)

// Hyperstart interface to hyperstart API
type Hyperstart interface {
	Close()
	LastStreamSeq() uint64

	PauseSync() error
	Unpause() error

	APIVersion() (uint32, error)
	NewContainer(c *hyperstartapi.Container) error
	RestoreContainer(c *hyperstartapi.Container) error
	AddProcess(container string, p *hyperstartapi.Process) error
	SignalProcess(container, process string, signal syscall.Signal) error
	WaitProcess(container, process string) int

	WriteStdin(container, process string, data []byte) (int, error)
	ReadStdout(container, process string, data []byte) (int, error)
	ReadStderr(container, process string, data []byte) (int, error)
	CloseStdin(container, process string) error
	TtyWinResize(container, process string, row, col uint16) error

	StartSandbox(pod *hyperstartapi.Pod) error
	DestroySandbox() error
	WriteFile(container, path string, data []byte) error
	ReadFile(container, path string) ([]byte, error)
	AddRoute(r []hyperstartapi.Route) error
<<<<<<< HEAD
	UpdateInterface(dev string, addresses []hyperstartapi.IpAddress) error
=======
	UpdateInterface(t InfUpdateType, dev, newName string, ipnet []string, mtu uint64) error
>>>>>>> a87b6c4e
	OnlineCpuMem() error
}

var NewHyperstart = NewJsonBasedHyperstart<|MERGE_RESOLUTION|>--- conflicted
+++ resolved
@@ -41,11 +41,7 @@
 	WriteFile(container, path string, data []byte) error
 	ReadFile(container, path string) ([]byte, error)
 	AddRoute(r []hyperstartapi.Route) error
-<<<<<<< HEAD
-	UpdateInterface(dev string, addresses []hyperstartapi.IpAddress) error
-=======
-	UpdateInterface(t InfUpdateType, dev, newName string, ipnet []string, mtu uint64) error
->>>>>>> a87b6c4e
+	UpdateInterface(t InfUpdateType, dev, newName string, addresses []hyperstartapi.IpAddress, mtu uint64) error
 	OnlineCpuMem() error
 }
 
